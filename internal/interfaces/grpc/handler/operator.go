--- conflicted
+++ resolved
@@ -205,7 +205,6 @@
 	return swaps, nil
 }
 
-<<<<<<< HEAD
 func (o operatorHandler) ListDepositMarket(
 	ctx context.Context,
 	req *pb.ListDepositMarketRequest,
@@ -218,20 +217,22 @@
 		BaseAsset:  req.GetMarket().GetBaseAsset(),
 		QuoteAsset: req.GetMarket().GetQuoteAsset(),
 	})
-=======
+	if err != nil {
+		return nil, status.Error(codes.Internal, err.Error())
+	}
+
+	return &pb.ListDepositMarketReply{
+		Address: addresses,
+	}, nil
+}
+
 // ListMarket returns the result of the ListMarket method of the operator service.
 func (o operatorHandler) ListMarket(ctx context.Context, req *pb.ListMarketRequest) (*pb.ListMarketReply, error) {
 	marketInfos, err := o.operatorSvc.ListMarket(ctx)
->>>>>>> a3d762fc
-	if err != nil {
-		return nil, status.Error(codes.Internal, err.Error())
-	}
-
-<<<<<<< HEAD
-	return &pb.ListDepositMarketReply{
-		Address: addresses,
-	}, nil
-=======
+	if err != nil {
+		return nil, status.Error(codes.Internal, err.Error())
+	}
+
 	pbMarketInfos := make([]*pb.MarketInfo, len(marketInfos))
 
 	for index, marketInfo := range marketInfos {
@@ -250,7 +251,6 @@
 	}
 
 	return &pb.ListMarketReply{Markets: pbMarketInfos}, nil
->>>>>>> a3d762fc
 }
 
 func validateMarketWithFee(marketWithFee *pbtypes.MarketWithFee) error {
